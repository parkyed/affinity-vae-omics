import logging
import os

import numpy as np
import pandas as pd
import torch

from . import config, vis
from .data import load_data
from .utils import accuracy
from .utils_learning import add_meta, pass_batch, set_device


def evaluate(
    datapath,
    datatype,
    state,
    meta,
    lim,
    splt,
    batch_s,
    classes,
    collect_meta,
    use_gpu,
    gaussian_blur,
    normalise,
    shift_min,
    classifier,
):
    """Function for evaluating the model. Loads the data, model and runs the evaluation. Saves the results of the
    evaluation in the plot and latents directories.

    Parameters
    ----------
    datapath: str
        Path to the data directory.
    datatype: str
        data file formats : mrc, npy
    state: str
        Path to the model state file to be used for evaluation/resume.
    meta: str
        Path to the meta file to be used for evaluation/resume.
    lim: int
        Limit the number of samples to load.
    splt: int
        Percentage of data to be used for validation.
    batch_s: int
        Batch size.
    classes: list
        List of classes to be selected from the data for the training and validation set.
    collect_meta: bool
        If True, the meta data for visualisation will be collected and returned.
    use_gpu: bool
        If True, the model will be trained on GPU.
    gaussian_blur: bool
        if True, Gaussian bluring is applied to the input before being passed to the model.
        This is added as a way to remove noise from the input data.
    normalise:
        In True, the input data is normalised before being passed to the model.
    shift_min: bool
        If True, the input data is shifted to have a minimum value of 0 and max 1.
    classifier: str
        The method to use on the latent space classification. Can be neural network (NN), k nearest neighbourgs (KNN) or logistic regression (LR).


    """
    # ############################### DATA ###############################
    tests, data_dim = load_data(
        datapath,
        datatype,
        lim,
        splt,
        batch_s,
        collect_meta=collect_meta,
        eval=True,
        gaussian_blur=gaussian_blur,
        normalise=normalise,
        shift_min=shift_min,
    )

    # ############################### MODEL ###############################
    device = set_device(use_gpu)

    if state is None:
        if not os.path.exists("states"):
            raise RuntimeError(
                "There are no existing model states saved or provided via the state flag in config unable to evaluate."
            )
        else:
            state = sorted(
                [s for s in os.listdir("states") if ".pt" in s],
                key=lambda x: int(x.split("_")[2][1:]),
            )[-1]
            state = os.path.join("states", state)

    s = os.path.basename(state)
    fname = s.split(".")[0].split("_")
    pose_dims = fname[3]

    logging.info("Loading model from: {}".format(state))
    checkpoint = torch.load(state)
    vae = checkpoint["model_class_object"]
    vae.load_state_dict(checkpoint["model_state_dict"])
    vae.to(device)

    # ########################## EVALUATE ################################

    if meta is None:
        if collect_meta:
            metas = sorted(
                [
                    f
                    for f in os.listdir("states")
                    if ".pkl" in f and "eval" not in f
                ],
                key=lambda x: int(x.split("_")[2][1:]),
            )[-1]
            meta = os.path.join("states", metas)

    logging.info("Loading model from: {}".format(meta))
    meta_df = pd.read_pickle(meta)

    # create holders for latent spaces and labels
    x_test = []
    y_test = []
    c_test = []

    if pose_dims != 0:
        p_test = []

    logging.debug("Batch: [0/%d]" % (len(tests)))

    vae.eval()
    for b, batch in enumerate(tests):
        x, x_hat, lat_mu, lat_logvar, lat, lat_pose, _ = pass_batch(
            device, vae, batch, b, len(tests)
        )
        x_test.extend(lat_mu.cpu().detach().numpy())
        c_test.extend(lat_logvar.cpu().detach().numpy())

        # if labels are present save them otherwise save test
        try:
            y_test.extend(batch[1])
        except IndexError:
            np.full(shape=len(batch[0]), fill_value="test")
        if pose_dims != 0:
            p_test.extend(lat_pose.cpu().detach().numpy())

        if collect_meta:  # store meta for plots
            meta_df = add_meta(
                data_dim,
                meta_df,
                batch[-1],
                x_hat,
                lat_mu,
                lat_pose,
                lat_logvar,
                mode="evl",
            )

        logging.debug("Batch: [%d/%d]" % (b + 1, len(tests)))
    logging.info("Batch: [%d/%d]" % (b + 1, len(tests)))

    # ########################## VISUALISE ################################
    if classes is not None:
        classes_list = pd.read_csv(classes).columns.tolist()
    else:
        classes_list = []
    # visualise reconstructions - last batch
    if config.VIS_REC:
        vis.recon_plot(x, x_hat, y_test, data_dim, mode="evl")

    # visualise latent disentanglement
    if config.VIS_DIS:
        vis.latent_disentamglement_plot(
            x_test, vae, device, data_dim, poses=p_test, mode="_eval"
        )

    # visualise pose disentanglement
    if pose_dims != 0 and config.VIS_POS:
        vis.pose_disentanglement_plot(
            x_test, p_test, vae, data_dim, device, mode="_eval"
        )

    # visualise interpolations
    if config.VIS_INT:
        vis.interpolations_plot(
            x_test,
            np.ones(len(x_test)),
            vae,
            device,
            data_dim,
            poses=p_test,
            mode="_eval",
        )

    # visualise embeddings
    if config.VIS_EMB:
        vis.latent_embed_plot_umap(
            x_test, np.array(y_test), classes_list, "_eval"
        )
        vis.latent_embed_plot_tsne(
            x_test, np.array(y_test), classes_list, "_eval"
        )

    if config.VIS_SIM:
        vis.latent_space_similarity(
            x_test, np.array(y_test), mode="_eval", classes_order=classes_list
        )

    # ############################# Predict #############################

    if collect_meta:
        # merge img and rec into one image for display in altair
        meta_df["image"] = meta_df["image"].apply(vis.merge)
        vis.dyn_latentembed_plot(meta_df, 0, embedding="umap", mode="_eval")
        vis.dyn_latentembed_plot(meta_df, 0, embedding="tsne", mode="_eval")

        # get training latent space from metadata for comparison and accuracy estimation
        latents_training = meta_df[meta_df["mode"] == "trn"][
            [col for col in meta_df if col.startswith("lat")]
        ].to_numpy()
        latents_training_id = meta_df[meta_df["mode"] == "trn"]["id"]

        # visualise embeddings
        if config.VIS_EMB:
            vis.latent_embed_plot_umap(
                np.concatenate([x_test, latents_training]),
                np.concatenate(
                    [np.array(y_test), np.array(latents_training_id)]
                ),
                classes_list,
                "_train_eval_comparison",
            )
            vis.latent_embed_plot_tsne(
                np.concatenate([x_test, latents_training]),
                np.concatenate(
                    [np.array(y_test), np.array(latents_training_id)]
                ),
                classes_list,
                "_train_eval_comparison",
            )

        # visualise accuracy
        (
            train_acc,
            val_acc,
            val_acc_selected,
            ypred_train,
            ypred_val,
        ) = accuracy(
            latents_training,
            np.array(latents_training_id),
            x_test,
            np.array(y_test),
            classifier=classifier,
        )
        logging.info(
<<<<<<< HEAD
            "------------------->>> Accuracy: Train: %f | Val: %f\n"
            % (train_acc, val_acc)
=======
            "\n------------------->>> Accuracy: Train: %f | Val : %f | Val with unseen labels: %f\n"
            % (train_acc, val_acc_selected, val_acc)
>>>>>>> d3d24fb1
        )
        vis.accuracy_plot(
            np.array(latents_training_id),
            ypred_train,
            y_test,
            ypred_val,
            classes,
            mode="_eval",
        )
        vis.f1_plot(
            np.array(latents_training_id),
            ypred_train,
            y_test,
            ypred_val,
            classes,
            mode="_eval",
        )
        logging.info("Saving meta files with evaluation data.")

        metas = os.path.basename(meta)
        # save metadata with evaluation data
        meta_df.to_pickle(
            os.path.join("states", metas.split(".")[0] + "_eval.pkl")
        )<|MERGE_RESOLUTION|>--- conflicted
+++ resolved
@@ -256,13 +256,8 @@
             classifier=classifier,
         )
         logging.info(
-<<<<<<< HEAD
-            "------------------->>> Accuracy: Train: %f | Val: %f\n"
-            % (train_acc, val_acc)
-=======
-            "\n------------------->>> Accuracy: Train: %f | Val : %f | Val with unseen labels: %f\n"
+            "------------------->>> Accuracy: Train: %f | Val : %f | Val with unseen labels: %f\n"
             % (train_acc, val_acc_selected, val_acc)
->>>>>>> d3d24fb1
         )
         vis.accuracy_plot(
             np.array(latents_training_id),
