--- conflicted
+++ resolved
@@ -181,7 +181,6 @@
                     )
                 )
 
-<<<<<<< HEAD
             # subset affinity matrix with only the relevant classes
             index = [
                 self.amatrix.columns.get_loc(f"{columns}")
@@ -189,8 +188,7 @@
             ]
             self.amatrix = self.amatrix.iloc[index, index]
 
-=======
->>>>>>> f4e17f47
+
         self.paths = [
             p for p in self.paths for c in self.final_classes if c in p
         ]
