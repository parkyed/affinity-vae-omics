--- conflicted
+++ resolved
@@ -81,11 +81,7 @@
         self.assertEqual(n_latent_train, 2)
         self.assertEqual(n_states_train, 2)
 
-<<<<<<< HEAD
         self.assertEqual(n_plots_eval, 54)
-=======
-        self.assertEqual(n_plots_eval, 53)
->>>>>>> 4224d8a7
         self.assertEqual(n_latent_eval, 4)
         self.assertEqual(n_states_eval, 3)
 
@@ -107,11 +103,7 @@
         self.assertEqual(n_plots_train, 35)
         self.assertEqual(n_latent_train, 2)
         self.assertEqual(n_states_train, 2)
-<<<<<<< HEAD
         self.assertEqual(n_plots_eval, 54)
-=======
-        self.assertEqual(n_plots_eval, 53)
->>>>>>> 4224d8a7
         self.assertEqual(n_latent_eval, 4)
         self.assertEqual(n_states_eval, 3)
 
@@ -139,11 +131,7 @@
         self.assertEqual(n_plots_train, 33)
         self.assertEqual(n_latent_train, 2)
         self.assertEqual(n_states_train, 2)
-<<<<<<< HEAD
         self.assertEqual(n_plots_eval, 51)
-=======
-        self.assertEqual(n_plots_eval, 50)
->>>>>>> 4224d8a7
         self.assertEqual(n_latent_eval, 4)
         self.assertEqual(n_states_eval, 3)
 
@@ -171,11 +159,7 @@
         self.assertEqual(n_plots_train, 33)
         self.assertEqual(n_latent_train, 2)
         self.assertEqual(n_states_train, 2)
-<<<<<<< HEAD
         self.assertEqual(n_plots_eval, 51)
-=======
-        self.assertEqual(n_plots_eval, 50)
->>>>>>> 4224d8a7
         self.assertEqual(n_latent_eval, 4)
         self.assertEqual(n_states_eval, 3)
 
