import os
import numpy as np
import pandas as pd


# function to split counts matrix into a set of 1D np arrays, append class label and save as individual files

def matrixsplitsave(omic_mat, class_vector, path_out):
    sample_names_vec = omic_mat.columns

    gene_array_lst = list(range(omic_mat.shape[1]))

    for idx in range(omic_mat.shape[1]):
        gene_array_lst[idx] = omic_mat.iloc[:, idx].values

    # Make sure that the user has a directory named input_arrays.
    # if not, create it.
    input_arrays_path = os.path.join(path_out, 'input_arrays')
    if not os.path.exists(input_arrays_path):
        os.makedirs(input_arrays_path)
        print(f"Directory '{input_arrays_path}' created.")

# save each array with a file name prefixed with its class label

    for sid, sample, label in zip(sample_names_vec, gene_array_lst, class_vector):
        sample_name = str(label) + '_' + str(sid) + '.npy'
        sample = np.array(sample)

        # Build save path
        save_path = os.path.join(path_out, 'input_arrays', sample_name)

        # save the sample arrays
        np.save(save_path, sample)


# parse arguments to extract file paths for saving down the data

if __name__ == '__main__':

    import argparse

    parser = argparse.ArgumentParser()

    # -db DATABASE -u USERNAME -p PASSWORD -size 20 # MTN is this needed?
    parser.add_argument("--matrix_file", help="Path to rna-seq counts matrix csv file")
    parser.add_argument("--labels_file", help="Path to class labels csv file")
    parser.add_argument("--output_path", help="Output path to save data")

    args = parser.parse_args()

    matrix_path = args.matrix_file
    labels_path = args.labels_file
    output_path = args.output_path

    # read in counts matrix and classes

    data_matrix = pd.read_csv(matrix_path, header=0)
    sample_classes = pd.read_csv(labels_path, header=0).values.flatten()
    sample_classes_unique = np.unique(sample_classes).reshape(1, -1)  # -1 allows for variable number of classes

    # save the unique list of classes as a csv file

<<<<<<< HEAD
    np.savetxt(output_path + 'class_lst.csv', sample_classes_unique, fmt='%i',  delimiter=",")  # MTN lets use os.path)
=======
    np.savetxt(os.path.join(output_path,'class_lst.csv'), sample_classes_unique, fmt='%i',  delimiter=",")
>>>>>>> 380791ff

    # split matrix and save as individual files
    matrixsplitsave(omic_mat=data_matrix, class_vector=sample_classes, path_out=output_path)

# next steps to add
# randomised train test split
# build the matrix splitter as a class to handle train / test versions<|MERGE_RESOLUTION|>--- conflicted
+++ resolved
@@ -53,18 +53,12 @@
     output_path = args.output_path
 
     # read in counts matrix and classes
-
     data_matrix = pd.read_csv(matrix_path, header=0)
     sample_classes = pd.read_csv(labels_path, header=0).values.flatten()
     sample_classes_unique = np.unique(sample_classes).reshape(1, -1)  # -1 allows for variable number of classes
 
     # save the unique list of classes as a csv file
-
-<<<<<<< HEAD
-    np.savetxt(output_path + 'class_lst.csv', sample_classes_unique, fmt='%i',  delimiter=",")  # MTN lets use os.path)
-=======
     np.savetxt(os.path.join(output_path,'class_lst.csv'), sample_classes_unique, fmt='%i',  delimiter=",")
->>>>>>> 380791ff
 
     # split matrix and save as individual files
     matrixsplitsave(omic_mat=data_matrix, class_vector=sample_classes, path_out=output_path)
